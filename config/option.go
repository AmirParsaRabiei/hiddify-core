package config

import (
	"github.com/sagernet/sing-box/option"
	dns "github.com/sagernet/sing-dns"
)

type ConfigOptions struct {
	LogLevel       string      `json:"log-level"`
	EnableClashApi bool        `json:"enable-clash-api"`
	ClashApiPort   uint16      `json:"clash-api-port"`
	GeoIPPath      string      `json:"geoip-path"`
	GeoSitePath    string      `json:"geosite-path"`
	Rules          []Rule      `json:"rules"`
	Warp           WarpOptions `json:"warp"`
	Mux            MuxOptions  `json:"mux"`
	TLSTricks      TLSTricks   `json:"tls-tricks"`
	DNSOptions
	InboundOptions
	URLTestOptions
	RouteOptions
}

type DNSOptions struct {
	RemoteDnsAddress        string                `json:"remote-dns-address"`
	RemoteDnsDomainStrategy option.DomainStrategy `json:"remote-dns-domain-strategy"`
	DirectDnsAddress        string                `json:"direct-dns-address"`
	DirectDnsDomainStrategy option.DomainStrategy `json:"direct-dns-domain-strategy"`
	IndependentDNSCache     bool                  `json:"independent-dns-cache"`
	EnableFakeDNS           bool                  `json:"enable-fake-dns"`
	EnableDNSRouting        bool                  `json:"enable-dns-routing"`
}

type InboundOptions struct {
	EnableTun        bool   `json:"enable-tun"`
	EnableTunService bool   `json:"enable-tun-service"`
	SetSystemProxy   bool   `json:"set-system-proxy"`
	MixedPort        uint16 `json:"mixed-port"`
	LocalDnsPort     uint16 `json:"local-dns-port"`
	MTU              uint32 `json:"mtu"`
	StrictRoute      bool   `json:"strict-route"`
	TUNStack         string `json:"tun-stack"`
}

type URLTestOptions struct {
	ConnectionTestUrl  string            `json:"connection-test-url"`
	URLTestInterval    DurationInSeconds `json:"url-test-interval"`
	URLTestIdleTimeout DurationInSeconds `json:"url-test-idle-timeout"`
}

type RouteOptions struct {
	ResolveDestination     bool                  `json:"resolve-destination"`
	IPv6Mode               option.DomainStrategy `json:"ipv6-mode"`
	BypassLAN              bool                  `json:"bypass-lan"`
	AllowConnectionFromLAN bool                  `json:"allow-connection-from-lan"`
}

type TLSTricks struct {
	EnableFragment bool   `json:"enable-fragment"`
	FragmentSize   string `json:"fragment-size"`
	FragmentSleep  string `json:"fragment-sleep"`
	MixedSNICase   bool   `json:"mixed-sni-case"`
	EnablePadding  bool   `json:"enable-padding"`
	PaddingSize    string `json:"padding-size"`
}

type MuxOptions struct {
	Enable     bool   `json:"enable"`
	Padding    bool   `json:"padding"`
	MaxStreams int    `json:"max-streams"`
	Protocol   string `json:"protocol"`
}

type WarpOptions struct {
	EnableWarp         bool                `json:"enable"`
	Mode               string              `json:"mode"`
	WireguardConfigStr string              `json:"wireguard-config"`
	WireguardConfig    WarpWireguardConfig `json:"wireguardConfig"` // TODO check
	FakePackets        string              `json:"noise"`
	FakePacketSize     string              `json:"fake-packet-size"`
	FakePacketDelay    string              `json:"noise-delay"`
	CleanIP            string              `json:"clean-ip"`
	CleanPort          uint16              `json:"clean-port"`
	Account            WarpAccount
}

func DefaultConfigOptions() *ConfigOptions {
	return &ConfigOptions{
		DNSOptions: DNSOptions{
			RemoteDnsAddress:        "1.1.1.1",
			RemoteDnsDomainStrategy: option.DomainStrategy(dns.DomainStrategyAsIS),
			DirectDnsAddress:        "1.1.1.1",
			DirectDnsDomainStrategy: option.DomainStrategy(dns.DomainStrategyAsIS),
			IndependentDNSCache:     false,
			EnableFakeDNS:           false,
			EnableDNSRouting:        false,
		},
		InboundOptions: InboundOptions{
			EnableTun:      false,
			SetSystemProxy: true,
			MixedPort:      2334,
			LocalDnsPort:   16450,
			MTU:            9000,
			StrictRoute:    true,
			TUNStack:       "mixed",
		},
		URLTestOptions: URLTestOptions{
			ConnectionTestUrl:  "http://cp.cloudflare.com/",
			URLTestInterval:    DurationInSeconds(600),
			URLTestIdleTimeout: DurationInSeconds(6000),
		},
		RouteOptions: RouteOptions{
			ResolveDestination:     false,
			IPv6Mode:               option.DomainStrategy(dns.DomainStrategyAsIS),
			BypassLAN:              false,
			AllowConnectionFromLAN: false,
		},
		LogLevel:       "info",
		EnableClashApi: true,
		ClashApiPort:   6756,
		GeoIPPath:      "geoip.db",
		GeoSitePath:    "geosite.db",
		Rules:          []Rule{},
<<<<<<< HEAD
		MuxOptions: MuxOptions{
			EnableMux:   false,
			MuxPadding:  true,
			MaxStreams:  8,
			MuxProtocol: "h2mux",
=======
		Mux: MuxOptions{
			Enable:     true,
			Padding:    true,
			MaxStreams: 8,
			Protocol:   "h2mux",
>>>>>>> 43fd1ceb
		},
		TLSTricks: TLSTricks{
			EnableFragment: false,
			FragmentSize:   "10-100",
			FragmentSleep:  "50-200",
			MixedSNICase:   false,
			EnablePadding:  false,
			PaddingSize:    "1200-1500",
		},
	}
}<|MERGE_RESOLUTION|>--- conflicted
+++ resolved
@@ -121,19 +121,11 @@
 		GeoIPPath:      "geoip.db",
 		GeoSitePath:    "geosite.db",
 		Rules:          []Rule{},
-<<<<<<< HEAD
-		MuxOptions: MuxOptions{
-			EnableMux:   false,
-			MuxPadding:  true,
-			MaxStreams:  8,
-			MuxProtocol: "h2mux",
-=======
 		Mux: MuxOptions{
-			Enable:     true,
+			Enable:     false,
 			Padding:    true,
 			MaxStreams: 8,
 			Protocol:   "h2mux",
->>>>>>> 43fd1ceb
 		},
 		TLSTricks: TLSTricks{
 			EnableFragment: false,
